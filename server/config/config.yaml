--- conflicted
+++ resolved
@@ -49,10 +49,6 @@
 processing:
   min_area_km2: 100.0  # Minimum area in square kilometers for examples
   max_area_km2: 500.0  # Maximum area in square kilometers for examples
-<<<<<<< HEAD
-  gpu: 0 # null (CPU) or GPU index (e.g., 0 for the first GPU)
-=======
   max_concurrent_examples: 10  # Maximum number of concurrent examples to process
   example_timeout: 60  # Time in seconds after which to time out and clean up pending example requests
-  gpu: null # null (CPU) or GPU index (e.g., 0 for the first GPU)
->>>>>>> 57b98164
+  gpu: null # null (CPU) or GPU index (e.g., 0 for the first GPU)